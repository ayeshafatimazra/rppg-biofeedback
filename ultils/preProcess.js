import * as tf from '@tensorflow/tfjs';

class PreProcess {
  constructor() {
    this.rawBatch = [];
    this.diffBatch = [];
    this.prevFrame = null;
    this.counter = 0;
  }

  compute(origV) {
    let Xsub = origV.asType('float32').div(tf.scalar(255));
    Xsub = Xsub.expandDims(0); // (1, 36, 36, 3)

    if (this.prevFrame != null) {
      // FRAME DIFF:
      let dXsub = tf.div(
        tf.sub(Xsub, this.prevFrame),
        tf.add(Xsub, this.prevFrame)
      );
      let Xsub2 = tf.sub(Xsub, tf.mean(Xsub)); // Xsub = Xsub - Xsub.mean(axis = 0)

      // SUBTRACT MEAN OF IMG:
      dXsub = tf.div(dXsub, tf.moments(dXsub).variance.sqrt()); // dxsub / np.std(dxsub,ddof=1)
      Xsub2 = tf.div(Xsub2, tf.moments(Xsub2).variance.sqrt()); // Xsub = Xsub - Xsub.mean(axis = 0

      if (this.rawBatch.length === 0) {
<<<<<<< HEAD
        console.log('here cast');
=======
>>>>>>> 614951a6
        this.rawBatch = tf.cast(Xsub, 'float32');
        this.diffBatch = tf.cast(dXsub, 'float32');
      } else {
        this.rawBatch = tf.concat([this.rawBatch, Xsub2]);
        this.diffBatch = tf.concat([this.diffBatch, dXsub]);
      }
      this.counter += 1;
    }
    this.prevFrame = Xsub;
  }

  getBatch() {
    return [this.diffBatch, this.rawBatch];
  }

  getCounter() {
    return this.counter;
  }

  clear() {
    this.rawBatch = [];
    this.diffBatch = [];
    this.counter = 0;
  }
}

export default PreProcess;
<|MERGE_RESOLUTION|>--- conflicted
+++ resolved
@@ -1,58 +1,54 @@
-import * as tf from '@tensorflow/tfjs';
-
-class PreProcess {
-  constructor() {
-    this.rawBatch = [];
-    this.diffBatch = [];
-    this.prevFrame = null;
-    this.counter = 0;
-  }
-
-  compute(origV) {
-    let Xsub = origV.asType('float32').div(tf.scalar(255));
-    Xsub = Xsub.expandDims(0); // (1, 36, 36, 3)
-
-    if (this.prevFrame != null) {
-      // FRAME DIFF:
-      let dXsub = tf.div(
-        tf.sub(Xsub, this.prevFrame),
-        tf.add(Xsub, this.prevFrame)
-      );
-      let Xsub2 = tf.sub(Xsub, tf.mean(Xsub)); // Xsub = Xsub - Xsub.mean(axis = 0)
-
-      // SUBTRACT MEAN OF IMG:
-      dXsub = tf.div(dXsub, tf.moments(dXsub).variance.sqrt()); // dxsub / np.std(dxsub,ddof=1)
-      Xsub2 = tf.div(Xsub2, tf.moments(Xsub2).variance.sqrt()); // Xsub = Xsub - Xsub.mean(axis = 0
-
-      if (this.rawBatch.length === 0) {
-<<<<<<< HEAD
-        console.log('here cast');
-=======
->>>>>>> 614951a6
-        this.rawBatch = tf.cast(Xsub, 'float32');
-        this.diffBatch = tf.cast(dXsub, 'float32');
-      } else {
-        this.rawBatch = tf.concat([this.rawBatch, Xsub2]);
-        this.diffBatch = tf.concat([this.diffBatch, dXsub]);
-      }
-      this.counter += 1;
-    }
-    this.prevFrame = Xsub;
-  }
-
-  getBatch() {
-    return [this.diffBatch, this.rawBatch];
-  }
-
-  getCounter() {
-    return this.counter;
-  }
-
-  clear() {
-    this.rawBatch = [];
-    this.diffBatch = [];
-    this.counter = 0;
-  }
-}
-
-export default PreProcess;
+import * as tf from '@tensorflow/tfjs';
+
+class PreProcess {
+  constructor() {
+    this.rawBatch = [];
+    this.diffBatch = [];
+    this.prevFrame = null;
+    this.counter = 0;
+  }
+
+  compute(origV) {
+    let Xsub = origV.asType('float32').div(tf.scalar(255));
+    Xsub = Xsub.expandDims(0); // (1, 36, 36, 3)
+
+    if (this.prevFrame != null) {
+      // FRAME DIFF:
+      let dXsub = tf.div(
+        tf.sub(Xsub, this.prevFrame),
+        tf.add(Xsub, this.prevFrame)
+      );
+      let Xsub2 = tf.sub(Xsub, tf.mean(Xsub)); // Xsub = Xsub - Xsub.mean(axis = 0)
+
+      // SUBTRACT MEAN OF IMG:
+      dXsub = tf.div(dXsub, tf.moments(dXsub).variance.sqrt()); // dxsub / np.std(dxsub,ddof=1)
+      Xsub2 = tf.div(Xsub2, tf.moments(Xsub2).variance.sqrt()); // Xsub = Xsub - Xsub.mean(axis = 0
+
+      if (this.rawBatch.length === 0) {
+        this.rawBatch = tf.cast(Xsub, 'float32');
+        this.diffBatch = tf.cast(dXsub, 'float32');
+      } else {
+        this.rawBatch = tf.concat([this.rawBatch, Xsub2]);
+        this.diffBatch = tf.concat([this.diffBatch, dXsub]);
+      }
+      this.counter += 1;
+    }
+    this.prevFrame = Xsub;
+  }
+
+  getBatch() {
+    return [this.diffBatch, this.rawBatch];
+  }
+
+  getCounter() {
+    return this.counter;
+  }
+
+  clear() {
+    this.rawBatch = [];
+    this.diffBatch = [];
+    this.counter = 0;
+  }
+}
+
+export default PreProcess;